--- conflicted
+++ resolved
@@ -249,26 +249,6 @@
 	}
 }
 
-<<<<<<< HEAD
-func (e *TableScanExec) seek() (kv.Key, error) {
-	if e.iter != nil {
-		e.iter.Close()
-	}
-	var err error
-	e.iter, err = e.t.Seek(e.ctx, e.seekHandle)
-	if err != nil {
-		return nil, errors.Trace(err)
-	}
-	if !e.iter.Valid() || !e.iter.Key().HasPrefix(e.t.RecordPrefix()) {
-		// No more records in the table, skip to the end.
-		e.cursor = len(e.ranges)
-		return nil, nil
-	}
-	return e.iter.Key(), nil
-}
-
-=======
->>>>>>> 060833e9
 // seekRange increments the range cursor to the range
 // with high value greater or equal to handle.
 func (e *TableScanExec) seekRange(handle int64) (inRange bool) {
